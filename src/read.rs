//! Types for reading ZIP archives

#[cfg(feature = "aes-crypto")]
use crate::aes::{AesReader, AesReaderValid};
use crate::compression::CompressionMethod;
use crate::cp437::FromCp437;
use crate::crc32::Crc32Reader;
use crate::result::{InvalidPassword, ZipError, ZipResult};
use crate::spec;
use crate::types::{AesMode, AesVendorVersion, AtomicU64, DateTime, System, ZipFileData};
use crate::zipcrypto::{ZipCryptoReader, ZipCryptoReaderValid, ZipCryptoValidator};
use byteorder::{LittleEndian, ReadBytesExt};
use std::borrow::Cow;
use std::collections::HashMap;
use std::io::{self, prelude::*};
use std::path::Path;
use std::sync::Arc;

#[cfg(any(
    feature = "deflate",
    feature = "deflate-miniz",
    feature = "deflate-zlib",
    feature = "deflate-zlib-ng"
))]
use flate2::read::DeflateDecoder;

#[cfg(feature = "deflate64")]
use deflate64::Deflate64Decoder;

#[cfg(feature = "bzip2")]
use bzip2::read::BzDecoder;

#[cfg(feature = "zstd")]
use zstd::stream::read::Decoder as ZstdDecoder;

/// Provides high level API for reading from a stream.
pub(crate) mod stream;

// Put the struct declaration in a private module to convince rustdoc to display ZipArchive nicely
pub(crate) mod zip_archive {
    /// Extract immutable data from `ZipArchive` to make it cheap to clone
    #[derive(Debug)]
    pub(crate) struct Shared {
        pub(super) files: Vec<super::ZipFileData>,
        pub(super) names_map: super::HashMap<String, usize>,
        pub(super) offset: u64,
        pub(super) comment: Vec<u8>,
    }

    /// ZIP archive reader
    ///
    /// At the moment, this type is cheap to clone if this is the case for the
    /// reader it uses. However, this is not guaranteed by this crate and it may
    /// change in the future.
    ///
    /// ```no_run
    /// use std::io::prelude::*;
    /// fn list_zip_contents(reader: impl Read + Seek) -> zip_next::result::ZipResult<()> {
    ///     let mut zip = zip_next::ZipArchive::new(reader)?;
    ///
    ///     for i in 0..zip.len() {
    ///         let mut file = zip.by_index(i)?;
    ///         println!("Filename: {}", file.name());
    ///         std::io::copy(&mut file, &mut std::io::stdout())?;
    ///     }
    ///
    ///     Ok(())
    /// }
    /// ```
    #[derive(Clone, Debug)]
    pub struct ZipArchive<R> {
        pub(super) reader: R,
        pub(super) shared: super::Arc<Shared>,
    }
}

pub use zip_archive::ZipArchive;

#[allow(clippy::large_enum_variant)]
pub(crate) enum CryptoReader<'a> {
    Plaintext(io::Take<&'a mut dyn Read>),
    ZipCrypto(ZipCryptoReaderValid<io::Take<&'a mut dyn Read>>),
    #[cfg(feature = "aes-crypto")]
    Aes {
        reader: AesReaderValid<io::Take<&'a mut dyn Read>>,
        vendor_version: AesVendorVersion,
    },
}

impl<'a> Read for CryptoReader<'a> {
    fn read(&mut self, buf: &mut [u8]) -> io::Result<usize> {
        match self {
            CryptoReader::Plaintext(r) => r.read(buf),
            CryptoReader::ZipCrypto(r) => r.read(buf),
            #[cfg(feature = "aes-crypto")]
            CryptoReader::Aes { reader: r, .. } => r.read(buf),
        }
    }
}

impl<'a> CryptoReader<'a> {
    /// Consumes this decoder, returning the underlying reader.
    pub fn into_inner(self) -> io::Take<&'a mut dyn Read> {
        match self {
            CryptoReader::Plaintext(r) => r,
            CryptoReader::ZipCrypto(r) => r.into_inner(),
            #[cfg(feature = "aes-crypto")]
            CryptoReader::Aes { reader: r, .. } => r.into_inner(),
        }
    }

    /// Returns `true` if the data is encrypted using AE2.
    pub const fn is_ae2_encrypted(&self) -> bool {
        #[cfg(feature = "aes-crypto")]
        return matches!(
            self,
            CryptoReader::Aes {
                vendor_version: AesVendorVersion::Ae2,
                ..
            }
        );
        #[cfg(not(feature = "aes-crypto"))]
        false
    }
}

pub(crate) enum ZipFileReader<'a> {
    NoReader,
    Raw(io::Take<&'a mut dyn Read>),
    Stored(Crc32Reader<CryptoReader<'a>>),
    #[cfg(any(
        feature = "deflate",
        feature = "deflate-miniz",
        feature = "deflate-zlib",
        feature = "deflate-zlib-ng"
    ))]
<<<<<<< HEAD
    Deflated(Crc32Reader<flate2::read::DeflateDecoder<CryptoReader<'a>>>),
    #[cfg(feature = "deflate64")]
    Deflate64(Crc32Reader<Deflate64Decoder<io::BufReader<CryptoReader<'a>>>>),
=======
    Deflated(Crc32Reader<DeflateDecoder<CryptoReader<'a>>>),
>>>>>>> 2fe9520c
    #[cfg(feature = "bzip2")]
    Bzip2(Crc32Reader<BzDecoder<CryptoReader<'a>>>),
    #[cfg(feature = "zstd")]
    Zstd(Crc32Reader<ZstdDecoder<'a, io::BufReader<CryptoReader<'a>>>>),
}

impl<'a> Read for ZipFileReader<'a> {
    fn read(&mut self, buf: &mut [u8]) -> io::Result<usize> {
        match self {
            ZipFileReader::NoReader => panic!("ZipFileReader was in an invalid state"),
            ZipFileReader::Raw(r) => r.read(buf),
            ZipFileReader::Stored(r) => r.read(buf),
            #[cfg(any(
                feature = "deflate",
                feature = "deflate-miniz",
                feature = "deflate-zlib",
                feature = "deflate-zlib-ng"
            ))]
            ZipFileReader::Deflated(r) => r.read(buf),
            #[cfg(feature = "deflate64")]
            ZipFileReader::Deflate64(r) => r.read(buf),
            #[cfg(feature = "bzip2")]
            ZipFileReader::Bzip2(r) => r.read(buf),
            #[cfg(feature = "zstd")]
            ZipFileReader::Zstd(r) => r.read(buf),
        }
    }
}

impl<'a> ZipFileReader<'a> {
    /// Consumes this decoder, returning the underlying reader.
    pub fn into_inner(self) -> io::Take<&'a mut dyn Read> {
        match self {
            ZipFileReader::NoReader => panic!("ZipFileReader was in an invalid state"),
            ZipFileReader::Raw(r) => r,
            ZipFileReader::Stored(r) => r.into_inner().into_inner(),
            #[cfg(any(
                feature = "deflate",
                feature = "deflate-miniz",
                feature = "deflate-zlib",
                feature = "deflate-zlib-ng"
            ))]
            ZipFileReader::Deflated(r) => r.into_inner().into_inner().into_inner(),
            #[cfg(feature = "deflate64")]
            ZipFileReader::Deflate64(r) => r.into_inner().into_inner().into_inner().into_inner(),
            #[cfg(feature = "bzip2")]
            ZipFileReader::Bzip2(r) => r.into_inner().into_inner().into_inner(),
            #[cfg(feature = "zstd")]
            ZipFileReader::Zstd(r) => r.into_inner().finish().into_inner().into_inner(),
        }
    }
}

/// A struct for reading a zip file
pub struct ZipFile<'a> {
    pub(crate) data: Cow<'a, ZipFileData>,
    pub(crate) crypto_reader: Option<CryptoReader<'a>>,
    pub(crate) reader: ZipFileReader<'a>,
}

pub(crate) fn find_content<'a>(
    data: &ZipFileData,
    reader: &'a mut (impl Read + Seek),
) -> ZipResult<io::Take<&'a mut dyn Read>> {
    // Parse local header
    reader.seek(io::SeekFrom::Start(data.header_start))?;
    let signature = reader.read_u32::<LittleEndian>()?;
    if signature != spec::LOCAL_FILE_HEADER_SIGNATURE {
        return Err(ZipError::InvalidArchive("Invalid local file header"));
    }

    reader.seek(io::SeekFrom::Current(22))?;
    let file_name_length = reader.read_u16::<LittleEndian>()? as u64;
    let extra_field_length = reader.read_u16::<LittleEndian>()? as u64;
    let magic_and_header = 4 + 22 + 2 + 2;
    let data_start = data.header_start + magic_and_header + file_name_length + extra_field_length;
    data.data_start.store(data_start);

    reader.seek(io::SeekFrom::Start(data_start))?;
    Ok((reader as &mut dyn Read).take(data.compressed_size))
}

#[allow(clippy::too_many_arguments)]
pub(crate) fn make_crypto_reader<'a>(
    compression_method: CompressionMethod,
    crc32: u32,
    last_modified_time: DateTime,
    using_data_descriptor: bool,
    reader: io::Take<&'a mut dyn Read>,
    password: Option<&[u8]>,
    aes_info: Option<(AesMode, AesVendorVersion)>,
    #[cfg(feature = "aes-crypto")] compressed_size: u64,
) -> ZipResult<Result<CryptoReader<'a>, InvalidPassword>> {
    #[allow(deprecated)]
    {
        if let CompressionMethod::Unsupported(_) = compression_method {
            return unsupported_zip_error("Compression method not supported");
        }
    }

    let reader = match (password, aes_info) {
        #[cfg(not(feature = "aes-crypto"))]
        (Some(_), Some(_)) => {
            return Err(ZipError::UnsupportedArchive(
                "AES encrypted files cannot be decrypted without the aes-crypto feature.",
            ))
        }
        #[cfg(feature = "aes-crypto")]
        (Some(password), Some((aes_mode, vendor_version))) => {
            match AesReader::new(reader, aes_mode, compressed_size).validate(password)? {
                None => return Ok(Err(InvalidPassword)),
                Some(r) => CryptoReader::Aes {
                    reader: r,
                    vendor_version,
                },
            }
        }
        (Some(password), None) => {
            let validator = if using_data_descriptor {
                ZipCryptoValidator::InfoZipMsdosTime(last_modified_time.timepart())
            } else {
                ZipCryptoValidator::PkzipCrc32(crc32)
            };
            match ZipCryptoReader::new(reader, password).validate(validator)? {
                None => return Ok(Err(InvalidPassword)),
                Some(r) => CryptoReader::ZipCrypto(r),
            }
        }
        (None, Some(_)) => return Ok(Err(InvalidPassword)),
        (None, None) => CryptoReader::Plaintext(reader),
    };
    Ok(Ok(reader))
}

pub(crate) fn make_reader(
    compression_method: CompressionMethod,
    crc32: u32,
    reader: CryptoReader,
) -> ZipFileReader {
    let ae2_encrypted = reader.is_ae2_encrypted();

    match compression_method {
        CompressionMethod::Stored => {
            ZipFileReader::Stored(Crc32Reader::new(reader, crc32, ae2_encrypted))
        }
        #[cfg(any(
            feature = "deflate",
            feature = "deflate-miniz",
            feature = "deflate-zlib",
            feature = "deflate-zlib-ng"
        ))]
        CompressionMethod::Deflated => {
            let deflate_reader = DeflateDecoder::new(reader);
            ZipFileReader::Deflated(Crc32Reader::new(deflate_reader, crc32, ae2_encrypted))
        }
        #[cfg(feature = "deflate64")]
        CompressionMethod::Deflate64 => {
            let deflate64_reader = Deflate64Decoder::new(reader);
            ZipFileReader::Deflate64(Crc32Reader::new(deflate64_reader, crc32, ae2_encrypted))
        }
        #[cfg(feature = "bzip2")]
        CompressionMethod::Bzip2 => {
            let bzip2_reader = BzDecoder::new(reader);
            ZipFileReader::Bzip2(Crc32Reader::new(bzip2_reader, crc32, ae2_encrypted))
        }
        #[cfg(feature = "zstd")]
        CompressionMethod::Zstd => {
            let zstd_reader = ZstdDecoder::new(reader).unwrap();
            ZipFileReader::Zstd(Crc32Reader::new(zstd_reader, crc32, ae2_encrypted))
        }
        _ => panic!("Compression method not supported"),
    }
}

pub(crate) struct DirectoryCounts {
    pub(crate) archive_offset: u64,
    pub(crate) directory_start: u64,
    pub(crate) number_of_files: usize,
    pub(crate) disk_number: u32,
    pub(crate) disk_with_central_directory: u32,
}

impl<R: Read + Seek> ZipArchive<R> {
    fn get_directory_counts_zip32(
        footer: &spec::CentralDirectoryEnd,
        cde_start_pos: u64,
    ) -> ZipResult<DirectoryCounts> {
        // Some zip files have data prepended to them, resulting in the
        // offsets all being too small. Get the amount of error by comparing
        // the actual file position we found the CDE at with the offset
        // recorded in the CDE.
        let archive_offset = cde_start_pos
            .checked_sub(footer.central_directory_size as u64)
            .and_then(|x| x.checked_sub(footer.central_directory_offset as u64))
            .ok_or(ZipError::InvalidArchive(
                "Invalid central directory size or offset",
            ))?;

        let directory_start = footer.central_directory_offset as u64 + archive_offset;
        let number_of_files = footer.number_of_files_on_this_disk as usize;
        Ok(DirectoryCounts {
            archive_offset,
            directory_start,
            number_of_files,
            disk_number: footer.disk_number as u32,
            disk_with_central_directory: footer.disk_with_central_directory as u32,
        })
    }

    fn get_directory_counts_zip64(
        reader: &mut R,
        footer: &spec::CentralDirectoryEnd,
        cde_start_pos: u64,
    ) -> ZipResult<DirectoryCounts> {
        // See if there's a ZIP64 footer. The ZIP64 locator if present will
        // have its signature 20 bytes in front of the standard footer. The
        // standard footer, in turn, is 22+N bytes large, where N is the
        // comment length. Therefore:
        reader.seek(io::SeekFrom::End(
            -(20 + 22 + footer.zip_file_comment.len() as i64),
        ))?;
        let locator64 = spec::Zip64CentralDirectoryEndLocator::parse(reader)?;

        // We need to reassess `archive_offset`. We know where the ZIP64
        // central-directory-end structure *should* be, but unfortunately we
        // don't know how to precisely relate that location to our current
        // actual offset in the file, since there may be junk at its
        // beginning. Therefore we need to perform another search, as in
        // read::CentralDirectoryEnd::find_and_parse, except now we search
        // forward.

        let search_upper_bound = cde_start_pos
            .checked_sub(60) // minimum size of Zip64CentralDirectoryEnd + Zip64CentralDirectoryEndLocator
            .ok_or(ZipError::InvalidArchive(
                "File cannot contain ZIP64 central directory end",
            ))?;
        let (footer64, archive_offset) = spec::Zip64CentralDirectoryEnd::find_and_parse(
            reader,
            locator64.end_of_central_directory_offset,
            search_upper_bound,
        )?;

        let directory_start = footer64
            .central_directory_offset
            .checked_add(archive_offset)
            .ok_or(ZipError::InvalidArchive(
                "Invalid central directory size or offset",
            ))?;
        if directory_start > search_upper_bound {
            return Err(ZipError::InvalidArchive(
                "Invalid central directory size or offset",
            ));
        }
        if footer64.number_of_files_on_this_disk > footer64.number_of_files {
            return Err(ZipError::InvalidArchive(
                "ZIP64 footer indicates more files on this disk than in the whole archive",
            ));
        }
        if footer64.version_needed_to_extract > footer64.version_made_by {
            return Err(ZipError::InvalidArchive(
                "ZIP64 footer indicates a new version is needed to extract this archive than the \
                version that wrote it",
            ));
        }

        Ok(DirectoryCounts {
            archive_offset,
            directory_start,
            number_of_files: footer64.number_of_files as usize,
            disk_number: footer64.disk_number,
            disk_with_central_directory: footer64.disk_with_central_directory,
        })
    }

    /// Get the directory start offset and number of files. This is done in a
    /// separate function to ease the control flow design.
    pub(crate) fn get_directory_counts(
        reader: &mut R,
        footer: &spec::CentralDirectoryEnd,
        cde_start_pos: u64,
    ) -> ZipResult<DirectoryCounts> {
        // Check if file has a zip64 footer
        let counts_64 = Self::get_directory_counts_zip64(reader, footer, cde_start_pos);
        let counts_32 = Self::get_directory_counts_zip32(footer, cde_start_pos);
        match counts_64 {
            Err(_) => match counts_32 {
                Err(e) => Err(e),
                Ok(counts) => {
                    if counts.disk_number != counts.disk_with_central_directory {
                        return unsupported_zip_error(
                            "Support for multi-disk files is not implemented",
                        );
                    }
                    Ok(counts)
                }
            },
            Ok(counts_64) => {
                match counts_32 {
                    Err(_) => Ok(counts_64),
                    Ok(counts_32) => {
                        // Both zip32 and zip64 footers exist, so check if the zip64 footer is valid; if not, try zip32
                        if counts_64.number_of_files != counts_32.number_of_files
                            && counts_32.number_of_files != u16::MAX as usize
                        {
                            return Ok(counts_32);
                        }
                        if counts_64.disk_number != counts_32.disk_number
                            && counts_32.disk_number != u16::MAX as u32
                        {
                            return Ok(counts_32);
                        }
                        if counts_64.disk_with_central_directory
                            != counts_32.disk_with_central_directory
                            && counts_32.disk_with_central_directory != u16::MAX as u32
                        {
                            return Ok(counts_32);
                        }
                        Ok(counts_64)
                    }
                }
            }
        }
    }

    /// Read a ZIP archive, collecting the files it contains
    ///
    /// This uses the central directory record of the ZIP file, and ignores local file headers
    pub fn new(mut reader: R) -> ZipResult<ZipArchive<R>> {
        let (footer, cde_start_pos) = spec::CentralDirectoryEnd::find_and_parse(&mut reader)?;

        let counts = Self::get_directory_counts(&mut reader, &footer, cde_start_pos)?;

        if counts.disk_number != counts.disk_with_central_directory {
            return unsupported_zip_error("Support for multi-disk files is not implemented");
        }

        // If the parsed number of files is greater than the offset then
        // something fishy is going on and we shouldn't trust number_of_files.
        let file_capacity = if counts.number_of_files > cde_start_pos as usize {
            0
        } else {
            counts.number_of_files
        };

        let mut files = Vec::with_capacity(file_capacity);
        let mut names_map = HashMap::with_capacity(file_capacity);

        if reader
            .seek(io::SeekFrom::Start(counts.directory_start))
            .is_err()
        {
            return Err(ZipError::InvalidArchive(
                "Could not seek to start of central directory",
            ));
        }

        for _ in 0..counts.number_of_files {
            let file = central_header_to_zip_file(&mut reader, counts.archive_offset)?;
            names_map.insert(file.file_name.clone(), files.len());
            files.push(file);
        }

        let shared = Arc::new(zip_archive::Shared {
            files,
            names_map,
            offset: counts.archive_offset,
            comment: footer.zip_file_comment,
        });

        Ok(ZipArchive { reader, shared })
    }
    /// Extract a Zip archive into a directory, overwriting files if they
    /// already exist. Paths are sanitized with [`ZipFile::enclosed_name`].
    ///
    /// Extraction is not atomic; If an error is encountered, some of the files
    /// may be left on disk.
    pub fn extract<P: AsRef<Path>>(&mut self, directory: P) -> ZipResult<()> {
        use std::fs;

        for i in 0..self.len() {
            let mut file = self.by_index(i)?;
            let filepath = file
                .enclosed_name()
                .ok_or(ZipError::InvalidArchive("Invalid file path"))?;

            let outpath = directory.as_ref().join(filepath);

            if file.name().ends_with('/') {
                fs::create_dir_all(&outpath)?;
            } else {
                if let Some(p) = outpath.parent() {
                    if !p.exists() {
                        fs::create_dir_all(p)?;
                    }
                }
                let mut outfile = fs::File::create(&outpath)?;
                io::copy(&mut file, &mut outfile)?;
            }
            // Get and Set permissions
            #[cfg(unix)]
            {
                use std::os::unix::fs::PermissionsExt;
                if let Some(mode) = file.unix_mode() {
                    fs::set_permissions(&outpath, fs::Permissions::from_mode(mode))?;
                }
            }
        }
        Ok(())
    }

    /// Number of files contained in this zip.
    pub fn len(&self) -> usize {
        self.shared.files.len()
    }

    /// Whether this zip archive contains no files
    pub fn is_empty(&self) -> bool {
        self.len() == 0
    }

    /// Get the offset from the beginning of the underlying reader that this zip begins at, in bytes.
    ///
    /// Normally this value is zero, but if the zip has arbitrary data prepended to it, then this value will be the size
    /// of that prepended data.
    pub fn offset(&self) -> u64 {
        self.shared.offset
    }

    /// Get the comment of the zip archive.
    pub fn comment(&self) -> &[u8] {
        &self.shared.comment
    }

    /// Returns an iterator over all the file and directory names in this archive.
    pub fn file_names(&self) -> impl Iterator<Item = &str> {
        self.shared.names_map.keys().map(|s| s.as_str())
    }

    /// Search for a file entry by name, decrypt with given password
    ///
    /// # Warning
    ///
    /// The implementation of the cryptographic algorithms has not
    /// gone through a correctness review, and you should assume it is insecure:
    /// passwords used with this API may be compromised.
    ///
    /// This function sometimes accepts wrong password. This is because the ZIP spec only allows us
    /// to check for a 1/256 chance that the password is correct.
    /// There are many passwords out there that will also pass the validity checks
    /// we are able to perform. This is a weakness of the ZipCrypto algorithm,
    /// due to its fairly primitive approach to cryptography.
    pub fn by_name_decrypt<'a>(
        &'a mut self,
        name: &str,
        password: &[u8],
    ) -> ZipResult<Result<ZipFile<'a>, InvalidPassword>> {
        self.by_name_with_optional_password(name, Some(password))
    }

    /// Search for a file entry by name
    pub fn by_name(&mut self, name: &str) -> ZipResult<ZipFile> {
        Ok(self.by_name_with_optional_password(name, None)?.unwrap())
    }

    fn by_name_with_optional_password<'a>(
        &'a mut self,
        name: &str,
        password: Option<&[u8]>,
    ) -> ZipResult<Result<ZipFile<'a>, InvalidPassword>> {
        let index = match self.shared.names_map.get(name) {
            Some(index) => *index,
            None => {
                return Err(ZipError::FileNotFound);
            }
        };
        self.by_index_with_optional_password(index, password)
    }

    /// Get a contained file by index, decrypt with given password
    ///
    /// # Warning
    ///
    /// The implementation of the cryptographic algorithms has not
    /// gone through a correctness review, and you should assume it is insecure:
    /// passwords used with this API may be compromised.
    ///
    /// This function sometimes accepts wrong password. This is because the ZIP spec only allows us
    /// to check for a 1/256 chance that the password is correct.
    /// There are many passwords out there that will also pass the validity checks
    /// we are able to perform. This is a weakness of the ZipCrypto algorithm,
    /// due to its fairly primitive approach to cryptography.
    pub fn by_index_decrypt(
        &mut self,
        file_number: usize,
        password: &[u8],
    ) -> ZipResult<Result<ZipFile, InvalidPassword>> {
        self.by_index_with_optional_password(file_number, Some(password))
    }

    /// Get a contained file by index
    pub fn by_index(&mut self, file_number: usize) -> ZipResult<ZipFile<'_>> {
        Ok(self
            .by_index_with_optional_password(file_number, None)?
            .unwrap())
    }

    /// Get a contained file by index without decompressing it
    pub fn by_index_raw(&mut self, file_number: usize) -> ZipResult<ZipFile<'_>> {
        let reader = &mut self.reader;
        self.shared
            .files
            .get(file_number)
            .ok_or(ZipError::FileNotFound)
            .and_then(move |data| {
                Ok(ZipFile {
                    crypto_reader: None,
                    reader: ZipFileReader::Raw(find_content(data, reader)?),
                    data: Cow::Borrowed(data),
                })
            })
    }

    fn by_index_with_optional_password(
        &mut self,
        file_number: usize,
        mut password: Option<&[u8]>,
    ) -> ZipResult<Result<ZipFile, InvalidPassword>> {
        let data = self
            .shared
            .files
            .get(file_number)
            .ok_or(ZipError::FileNotFound)?;

        match (password, data.encrypted) {
            (None, true) => return Err(ZipError::UnsupportedArchive(ZipError::PASSWORD_REQUIRED)),
            (Some(_), false) => password = None, //Password supplied, but none needed! Discard.
            _ => {}
        }
        let limit_reader = find_content(data, &mut self.reader)?;

        match make_crypto_reader(
            data.compression_method,
            data.crc32,
            data.last_modified_time,
            data.using_data_descriptor,
            limit_reader,
            password,
            data.aes_mode,
            #[cfg(feature = "aes-crypto")]
            data.compressed_size,
        ) {
            Ok(Ok(crypto_reader)) => Ok(Ok(ZipFile {
                crypto_reader: Some(crypto_reader),
                reader: ZipFileReader::NoReader,
                data: Cow::Borrowed(data),
            })),
            Err(e) => Err(e),
            Ok(Err(e)) => Ok(Err(e)),
        }
    }

    /// Unwrap and return the inner reader object
    ///
    /// The position of the reader is undefined.
    pub fn into_inner(self) -> R {
        self.reader
    }
}

const fn unsupported_zip_error<T>(detail: &'static str) -> ZipResult<T> {
    Err(ZipError::UnsupportedArchive(detail))
}

/// Parse a central directory entry to collect the information for the file.
pub(crate) fn central_header_to_zip_file<R: Read + Seek>(
    reader: &mut R,
    archive_offset: u64,
) -> ZipResult<ZipFileData> {
    let central_header_start = reader.stream_position()?;

    // Parse central header
    let signature = reader.read_u32::<LittleEndian>()?;
    if signature != spec::CENTRAL_DIRECTORY_HEADER_SIGNATURE {
        Err(ZipError::InvalidArchive("Invalid Central Directory header"))
    } else {
        central_header_to_zip_file_inner(reader, archive_offset, central_header_start)
    }
}

/// Parse a central directory entry to collect the information for the file.
fn central_header_to_zip_file_inner<R: Read>(
    reader: &mut R,
    archive_offset: u64,
    central_header_start: u64,
) -> ZipResult<ZipFileData> {
    let version_made_by = reader.read_u16::<LittleEndian>()?;
    let _version_to_extract = reader.read_u16::<LittleEndian>()?;
    let flags = reader.read_u16::<LittleEndian>()?;
    let encrypted = flags & 1 == 1;
    let is_utf8 = flags & (1 << 11) != 0;
    let using_data_descriptor = flags & (1 << 3) != 0;
    let compression_method = reader.read_u16::<LittleEndian>()?;
    let last_mod_time = reader.read_u16::<LittleEndian>()?;
    let last_mod_date = reader.read_u16::<LittleEndian>()?;
    let crc32 = reader.read_u32::<LittleEndian>()?;
    let compressed_size = reader.read_u32::<LittleEndian>()?;
    let uncompressed_size = reader.read_u32::<LittleEndian>()?;
    let file_name_length = reader.read_u16::<LittleEndian>()? as usize;
    let extra_field_length = reader.read_u16::<LittleEndian>()? as usize;
    let file_comment_length = reader.read_u16::<LittleEndian>()? as usize;
    let _disk_number = reader.read_u16::<LittleEndian>()?;
    let _internal_file_attributes = reader.read_u16::<LittleEndian>()?;
    let external_file_attributes = reader.read_u32::<LittleEndian>()?;
    let offset = reader.read_u32::<LittleEndian>()? as u64;
    let mut file_name_raw = vec![0; file_name_length];
    reader.read_exact(&mut file_name_raw)?;
    let mut extra_field = vec![0; extra_field_length];
    reader.read_exact(&mut extra_field)?;
    let mut file_comment_raw = vec![0; file_comment_length];
    reader.read_exact(&mut file_comment_raw)?;

    let file_name = match is_utf8 {
        true => String::from_utf8_lossy(&file_name_raw).into_owned(),
        false => file_name_raw.clone().from_cp437(),
    };
    let file_comment = match is_utf8 {
        true => String::from_utf8_lossy(&file_comment_raw).into_owned(),
        false => file_comment_raw.from_cp437(),
    };

    // Construct the result
    let mut result = ZipFileData {
        system: System::from_u8((version_made_by >> 8) as u8),
        version_made_by: version_made_by as u8,
        encrypted,
        using_data_descriptor,
        compression_method: {
            #[allow(deprecated)]
            CompressionMethod::from_u16(compression_method)
        },
        compression_level: None,
        last_modified_time: DateTime::from_msdos(last_mod_date, last_mod_time),
        crc32,
        compressed_size: compressed_size as u64,
        uncompressed_size: uncompressed_size as u64,
        file_name,
        file_name_raw,
        extra_field: Arc::new(extra_field),
        central_extra_field: Arc::new(vec![]),
        file_comment,
        header_start: offset,
        central_header_start,
        data_start: AtomicU64::new(0),
        external_attributes: external_file_attributes,
        large_file: false,
        aes_mode: None,
    };

    match parse_extra_field(&mut result) {
        Ok(..) | Err(ZipError::Io(..)) => {}
        Err(e) => return Err(e),
    }

    let aes_enabled = result.compression_method == CompressionMethod::AES;
    if aes_enabled && result.aes_mode.is_none() {
        return Err(ZipError::InvalidArchive(
            "AES encryption without AES extra data field",
        ));
    }

    // Account for shifted zip offsets.
    result.header_start = result
        .header_start
        .checked_add(archive_offset)
        .ok_or(ZipError::InvalidArchive("Archive header is too large"))?;

    Ok(result)
}

fn parse_extra_field(file: &mut ZipFileData) -> ZipResult<()> {
    let mut reader = io::Cursor::new(file.extra_field.as_ref());

    while (reader.position() as usize) < file.extra_field.len() {
        let kind = reader.read_u16::<LittleEndian>()?;
        let len = reader.read_u16::<LittleEndian>()?;
        let mut len_left = len as i64;
        match kind {
            // Zip64 extended information extra field
            0x0001 => {
                if file.uncompressed_size == spec::ZIP64_BYTES_THR {
                    file.large_file = true;
                    file.uncompressed_size = reader.read_u64::<LittleEndian>()?;
                    len_left -= 8;
                }
                if file.compressed_size == spec::ZIP64_BYTES_THR {
                    file.large_file = true;
                    file.compressed_size = reader.read_u64::<LittleEndian>()?;
                    len_left -= 8;
                }
                if file.header_start == spec::ZIP64_BYTES_THR {
                    file.header_start = reader.read_u64::<LittleEndian>()?;
                    len_left -= 8;
                }
            }
            0x9901 => {
                // AES
                if len != 7 {
                    return Err(ZipError::UnsupportedArchive(
                        "AES extra data field has an unsupported length",
                    ));
                }
                let vendor_version = reader.read_u16::<LittleEndian>()?;
                let vendor_id = reader.read_u16::<LittleEndian>()?;
                let aes_mode = reader.read_u8()?;
                let compression_method = reader.read_u16::<LittleEndian>()?;

                if vendor_id != 0x4541 {
                    return Err(ZipError::InvalidArchive("Invalid AES vendor"));
                }
                let vendor_version = match vendor_version {
                    0x0001 => AesVendorVersion::Ae1,
                    0x0002 => AesVendorVersion::Ae2,
                    _ => return Err(ZipError::InvalidArchive("Invalid AES vendor version")),
                };
                match aes_mode {
                    0x01 => file.aes_mode = Some((AesMode::Aes128, vendor_version)),
                    0x02 => file.aes_mode = Some((AesMode::Aes192, vendor_version)),
                    0x03 => file.aes_mode = Some((AesMode::Aes256, vendor_version)),
                    _ => return Err(ZipError::InvalidArchive("Invalid AES encryption strength")),
                };
                file.compression_method = {
                    #[allow(deprecated)]
                    CompressionMethod::from_u16(compression_method)
                };
            }
            _ => {
                // Other fields are ignored
            }
        }

        // We could also check for < 0 to check for errors
        if len_left > 0 {
            reader.seek(io::SeekFrom::Current(len_left))?;
        }
    }
    Ok(())
}

/// Methods for retrieving information on zip files
impl<'a> ZipFile<'a> {
    fn get_reader(&mut self) -> &mut ZipFileReader<'a> {
        if let ZipFileReader::NoReader = self.reader {
            let data = &self.data;
            let crypto_reader = self.crypto_reader.take().expect("Invalid reader state");
            self.reader = make_reader(data.compression_method, data.crc32, crypto_reader)
        }
        &mut self.reader
    }

    pub(crate) fn get_raw_reader(&mut self) -> &mut dyn Read {
        if let ZipFileReader::NoReader = self.reader {
            let crypto_reader = self.crypto_reader.take().expect("Invalid reader state");
            self.reader = ZipFileReader::Raw(crypto_reader.into_inner())
        }
        &mut self.reader
    }

    /// Get the version of the file
    pub fn version_made_by(&self) -> (u8, u8) {
        (
            self.data.version_made_by / 10,
            self.data.version_made_by % 10,
        )
    }

    /// Get the name of the file
    ///
    /// # Warnings
    ///
    /// It is dangerous to use this name directly when extracting an archive.
    /// It may contain an absolute path (`/etc/shadow`), or break out of the
    /// current directory (`../runtime`). Carelessly writing to these paths
    /// allows an attacker to craft a ZIP archive that will overwrite critical
    /// files.
    ///
    /// You can use the [`ZipFile::enclosed_name`] method to validate the name
    /// as a safe path.
    pub fn name(&self) -> &str {
        &self.data.file_name
    }

    /// Get the name of the file, in the raw (internal) byte representation.
    ///
    /// The encoding of this data is currently undefined.
    pub fn name_raw(&self) -> &[u8] {
        &self.data.file_name_raw
    }

    /// Get the name of the file in a sanitized form. It truncates the name to the first NULL byte,
    /// removes a leading '/' and removes '..' parts.
    #[deprecated(
        since = "0.5.7",
        note = "by stripping `..`s from the path, the meaning of paths can change.
                `mangled_name` can be used if this behaviour is desirable"
    )]
    pub fn sanitized_name(&self) -> std::path::PathBuf {
        self.mangled_name()
    }

    /// Rewrite the path, ignoring any path components with special meaning.
    ///
    /// - Absolute paths are made relative
    /// - [`ParentDir`]s are ignored
    /// - Truncates the filename at a NULL byte
    ///
    /// This is appropriate if you need to be able to extract *something* from
    /// any archive, but will easily misrepresent trivial paths like
    /// `foo/../bar` as `foo/bar` (instead of `bar`). Because of this,
    /// [`ZipFile::enclosed_name`] is the better option in most scenarios.
    ///
    /// [`ParentDir`]: `Component::ParentDir`
    pub fn mangled_name(&self) -> std::path::PathBuf {
        self.data.file_name_sanitized()
    }

    /// Ensure the file path is safe to use as a [`Path`].
    ///
    /// - It can't contain NULL bytes
    /// - It can't resolve to a path outside the current directory
    ///   > `foo/../bar` is fine, `foo/../../bar` is not.
    /// - It can't be an absolute path
    ///
    /// This will read well-formed ZIP files correctly, and is resistant
    /// to path-based exploits. It is recommended over
    /// [`ZipFile::mangled_name`].
    pub fn enclosed_name(&self) -> Option<&Path> {
        self.data.enclosed_name()
    }

    /// Get the comment of the file
    pub fn comment(&self) -> &str {
        &self.data.file_comment
    }

    /// Get the compression method used to store the file
    pub fn compression(&self) -> CompressionMethod {
        self.data.compression_method
    }

    /// Get the size of the file, in bytes, in the archive
    pub fn compressed_size(&self) -> u64 {
        self.data.compressed_size
    }

    /// Get the size of the file, in bytes, when uncompressed
    pub fn size(&self) -> u64 {
        self.data.uncompressed_size
    }

    /// Get the time the file was last modified
    pub fn last_modified(&self) -> DateTime {
        self.data.last_modified_time
    }
    /// Returns whether the file is actually a directory
    pub fn is_dir(&self) -> bool {
        self.name()
            .chars()
            .next_back()
            .map_or(false, |c| c == '/' || c == '\\')
    }

    /// Returns whether the file is a regular file
    pub fn is_file(&self) -> bool {
        !self.is_dir()
    }

    /// Get unix mode for the file
    pub fn unix_mode(&self) -> Option<u32> {
        self.data.unix_mode()
    }

    /// Get the CRC32 hash of the original file
    pub fn crc32(&self) -> u32 {
        self.data.crc32
    }

    /// Get the extra data of the zip header for this file
    pub fn extra_data(&self) -> &[u8] {
        &self.data.extra_field
    }

    /// Get the starting offset of the data of the compressed file
    pub fn data_start(&self) -> u64 {
        self.data.data_start.load()
    }

    /// Get the starting offset of the zip header for this file
    pub fn header_start(&self) -> u64 {
        self.data.header_start
    }
    /// Get the starting offset of the zip header in the central directory for this file
    pub fn central_header_start(&self) -> u64 {
        self.data.central_header_start
    }
}

impl<'a> Read for ZipFile<'a> {
    fn read(&mut self, buf: &mut [u8]) -> io::Result<usize> {
        self.get_reader().read(buf)
    }
}

impl<'a> Drop for ZipFile<'a> {
    fn drop(&mut self) {
        // self.data is Owned, this reader is constructed by a streaming reader.
        // In this case, we want to exhaust the reader so that the next file is accessible.
        if let Cow::Owned(_) = self.data {
            let mut buffer = [0; 1 << 16];

            // Get the inner `Take` reader so all decryption, decompression and CRC calculation is skipped.
            let mut reader: io::Take<&mut dyn Read> = match &mut self.reader {
                ZipFileReader::NoReader => {
                    let innerreader = self.crypto_reader.take();
                    innerreader.expect("Invalid reader state").into_inner()
                }
                reader => {
                    let innerreader = std::mem::replace(reader, ZipFileReader::NoReader);
                    innerreader.into_inner()
                }
            };

            loop {
                match reader.read(&mut buffer) {
                    Ok(0) => break,
                    Ok(_) => (),
                    Err(e) => {
                        panic!("Could not consume all of the output of the current ZipFile: {e:?}")
                    }
                }
            }
        }
    }
}

/// Read ZipFile structures from a non-seekable reader.
///
/// This is an alternative method to read a zip file. If possible, use the ZipArchive functions
/// as some information will be missing when reading this manner.
///
/// Reads a file header from the start of the stream. Will return `Ok(Some(..))` if a file is
/// present at the start of the stream. Returns `Ok(None)` if the start of the central directory
/// is encountered. No more files should be read after this.
///
/// The Drop implementation of ZipFile ensures that the reader will be correctly positioned after
/// the structure is done.
///
/// Missing fields are:
/// * `comment`: set to an empty string
/// * `data_start`: set to 0
/// * `external_attributes`: `unix_mode()`: will return None
pub fn read_zipfile_from_stream<'a, R: Read>(reader: &'a mut R) -> ZipResult<Option<ZipFile<'_>>> {
    let signature = reader.read_u32::<LittleEndian>()?;

    match signature {
        spec::LOCAL_FILE_HEADER_SIGNATURE => (),
        spec::CENTRAL_DIRECTORY_HEADER_SIGNATURE => return Ok(None),
        _ => return Err(ZipError::InvalidArchive("Invalid local file header")),
    }

    let version_made_by = reader.read_u16::<LittleEndian>()?;
    let flags = reader.read_u16::<LittleEndian>()?;
    let encrypted = flags & 1 == 1;
    let is_utf8 = flags & (1 << 11) != 0;
    let using_data_descriptor = flags & (1 << 3) != 0;
    #[allow(deprecated)]
    let compression_method = CompressionMethod::from_u16(reader.read_u16::<LittleEndian>()?);
    let last_mod_time = reader.read_u16::<LittleEndian>()?;
    let last_mod_date = reader.read_u16::<LittleEndian>()?;
    let crc32 = reader.read_u32::<LittleEndian>()?;
    let compressed_size = reader.read_u32::<LittleEndian>()?;
    let uncompressed_size = reader.read_u32::<LittleEndian>()?;
    let file_name_length = reader.read_u16::<LittleEndian>()? as usize;
    let extra_field_length = reader.read_u16::<LittleEndian>()? as usize;

    let mut file_name_raw = vec![0; file_name_length];
    reader.read_exact(&mut file_name_raw)?;
    let mut extra_field = vec![0; extra_field_length];
    reader.read_exact(&mut extra_field)?;

    let file_name = match is_utf8 {
        true => String::from_utf8_lossy(&file_name_raw).into_owned(),
        false => file_name_raw.clone().from_cp437(),
    };

    let mut result = ZipFileData {
        system: System::from_u8((version_made_by >> 8) as u8),
        version_made_by: version_made_by as u8,
        encrypted,
        using_data_descriptor,
        compression_method,
        compression_level: None,
        last_modified_time: DateTime::from_msdos(last_mod_date, last_mod_time),
        crc32,
        compressed_size: compressed_size as u64,
        uncompressed_size: uncompressed_size as u64,
        file_name,
        file_name_raw,
        extra_field: Arc::new(extra_field),
        central_extra_field: Arc::new(vec![]),
        file_comment: String::new(), // file comment is only available in the central directory
        // header_start and data start are not available, but also don't matter, since seeking is
        // not available.
        header_start: 0,
        data_start: AtomicU64::new(0),
        central_header_start: 0,
        // The external_attributes field is only available in the central directory.
        // We set this to zero, which should be valid as the docs state 'If input came
        // from standard input, this field is set to zero.'
        external_attributes: 0,
        large_file: false,
        aes_mode: None,
    };

    match parse_extra_field(&mut result) {
        Ok(..) | Err(ZipError::Io(..)) => {}
        Err(e) => return Err(e),
    }

    if encrypted {
        return unsupported_zip_error("Encrypted files are not supported");
    }
    if using_data_descriptor {
        return unsupported_zip_error("The file length is not available in the local header");
    }

    let limit_reader = (reader as &'a mut dyn Read).take(result.compressed_size);

    let result_crc32 = result.crc32;
    let result_compression_method = result.compression_method;
    let crypto_reader = make_crypto_reader(
        result_compression_method,
        result_crc32,
        result.last_modified_time,
        result.using_data_descriptor,
        limit_reader,
        None,
        None,
        #[cfg(feature = "aes-crypto")]
        result.compressed_size,
    )?
    .unwrap();

    Ok(Some(ZipFile {
        data: Cow::Owned(result),
        crypto_reader: None,
        reader: make_reader(result_compression_method, result_crc32, crypto_reader),
    }))
}

#[cfg(test)]
mod test {
    use crate::ZipArchive;
    use std::io::Cursor;

    #[test]
    fn invalid_offset() {
        use super::ZipArchive;

        let mut v = Vec::new();
        v.extend_from_slice(include_bytes!("../tests/data/invalid_offset.zip"));
        let reader = ZipArchive::new(Cursor::new(v));
        assert!(reader.is_err());
    }

    #[test]
    fn invalid_offset2() {
        use super::ZipArchive;

        let mut v = Vec::new();
        v.extend_from_slice(include_bytes!("../tests/data/invalid_offset2.zip"));
        let reader = ZipArchive::new(Cursor::new(v));
        assert!(reader.is_err());
    }

    #[test]
    fn zip64_with_leading_junk() {
        use super::ZipArchive;

        let mut v = Vec::new();
        v.extend_from_slice(include_bytes!("../tests/data/zip64_demo.zip"));
        let reader = ZipArchive::new(Cursor::new(v)).unwrap();
        assert_eq!(reader.len(), 1);
    }

    #[test]
    fn zip_contents() {
        use super::ZipArchive;

        let mut v = Vec::new();
        v.extend_from_slice(include_bytes!("../tests/data/mimetype.zip"));
        let mut reader = ZipArchive::new(Cursor::new(v)).unwrap();
        assert_eq!(reader.comment(), b"");
        assert_eq!(reader.by_index(0).unwrap().central_header_start(), 77);
    }

    #[test]
    fn zip_read_streaming() {
        use super::read_zipfile_from_stream;

        let mut v = Vec::new();
        v.extend_from_slice(include_bytes!("../tests/data/mimetype.zip"));
        let mut reader = Cursor::new(v);
        loop {
            if read_zipfile_from_stream(&mut reader).unwrap().is_none() {
                break;
            }
        }
    }

    #[test]
    fn zip_clone() {
        use super::ZipArchive;
        use std::io::Read;

        let mut v = Vec::new();
        v.extend_from_slice(include_bytes!("../tests/data/mimetype.zip"));
        let mut reader1 = ZipArchive::new(Cursor::new(v)).unwrap();
        let mut reader2 = reader1.clone();

        let mut file1 = reader1.by_index(0).unwrap();
        let mut file2 = reader2.by_index(0).unwrap();

        let t = file1.last_modified();
        assert_eq!(
            (
                t.year(),
                t.month(),
                t.day(),
                t.hour(),
                t.minute(),
                t.second()
            ),
            (1980, 1, 1, 0, 0, 0)
        );

        let mut buf1 = [0; 5];
        let mut buf2 = [0; 5];
        let mut buf3 = [0; 5];
        let mut buf4 = [0; 5];

        file1.read_exact(&mut buf1).unwrap();
        file2.read_exact(&mut buf2).unwrap();
        file1.read_exact(&mut buf3).unwrap();
        file2.read_exact(&mut buf4).unwrap();

        assert_eq!(buf1, buf2);
        assert_eq!(buf3, buf4);
        assert_ne!(buf1, buf3);
    }

    #[test]
    fn file_and_dir_predicates() {
        use super::ZipArchive;

        let mut v = Vec::new();
        v.extend_from_slice(include_bytes!("../tests/data/files_and_dirs.zip"));
        let mut zip = ZipArchive::new(Cursor::new(v)).unwrap();

        for i in 0..zip.len() {
            let zip_file = zip.by_index(i).unwrap();
            let full_name = zip_file.enclosed_name().unwrap();
            let file_name = full_name.file_name().unwrap().to_str().unwrap();
            assert!(
                (file_name.starts_with("dir") && zip_file.is_dir())
                    || (file_name.starts_with("file") && zip_file.is_file())
            );
        }
    }

    #[test]
    fn zip64_magic_in_filenames() {
        let files = vec![
            include_bytes!("../tests/data/zip64_magic_in_filename_1.zip").to_vec(),
            include_bytes!("../tests/data/zip64_magic_in_filename_2.zip").to_vec(),
            include_bytes!("../tests/data/zip64_magic_in_filename_3.zip").to_vec(),
            include_bytes!("../tests/data/zip64_magic_in_filename_4.zip").to_vec(),
            include_bytes!("../tests/data/zip64_magic_in_filename_5.zip").to_vec(),
        ];
        // Although we don't allow adding files whose names contain the ZIP64 CDB-end or
        // CDB-end-locator signatures, we still read them when they aren't genuinely ambiguous.
        for file in files {
            ZipArchive::new(Cursor::new(file)).unwrap();
        }
    }

    /// test case to ensure we don't preemptively over allocate based on the
    /// declared number of files in the CDE of an invalid zip when the number of
    /// files declared is more than the alleged offset in the CDE
    #[test]
    fn invalid_cde_number_of_files_allocation_smaller_offset() {
        use super::ZipArchive;

        let mut v = Vec::new();
        v.extend_from_slice(include_bytes!(
            "../tests/data/invalid_cde_number_of_files_allocation_smaller_offset.zip"
        ));
        let reader = ZipArchive::new(Cursor::new(v));
        assert!(reader.is_err() || reader.unwrap().is_empty());
    }

    /// test case to ensure we don't preemptively over allocate based on the
    /// declared number of files in the CDE of an invalid zip when the number of
    /// files declared is less than the alleged offset in the CDE
    #[test]
    fn invalid_cde_number_of_files_allocation_greater_offset() {
        use super::ZipArchive;

        let mut v = Vec::new();
        v.extend_from_slice(include_bytes!(
            "../tests/data/invalid_cde_number_of_files_allocation_greater_offset.zip"
        ));
        let reader = ZipArchive::new(Cursor::new(v));
        assert!(reader.is_err());
    }
}<|MERGE_RESOLUTION|>--- conflicted
+++ resolved
@@ -134,13 +134,9 @@
         feature = "deflate-zlib",
         feature = "deflate-zlib-ng"
     ))]
-<<<<<<< HEAD
-    Deflated(Crc32Reader<flate2::read::DeflateDecoder<CryptoReader<'a>>>),
+    Deflated(Crc32Reader<DeflateDecoder<CryptoReader<'a>>>),
     #[cfg(feature = "deflate64")]
     Deflate64(Crc32Reader<Deflate64Decoder<io::BufReader<CryptoReader<'a>>>>),
-=======
-    Deflated(Crc32Reader<DeflateDecoder<CryptoReader<'a>>>),
->>>>>>> 2fe9520c
     #[cfg(feature = "bzip2")]
     Bzip2(Crc32Reader<BzDecoder<CryptoReader<'a>>>),
     #[cfg(feature = "zstd")]
